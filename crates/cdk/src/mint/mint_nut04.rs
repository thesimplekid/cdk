use tracing::instrument;

use crate::{
    cdk_lightning::WaitInvoiceResponse, nuts::MintQuoteState, types::LnKey, util::unix_time,
    Amount, Error,
};

use super::{
    nut04, CurrencyUnit, Mint, MintQuote, MintQuoteBolt11Request, MintQuoteBolt11Response,
    NotificationPayload, PaymentMethod, PublicKey,
};

impl Mint {
    /// Checks that minting is enabled, request is supported unit and within range
    fn check_mint_request_acceptable(
        &self,
        amount: Amount,
        unit: &CurrencyUnit,
    ) -> Result<(), Error> {
        let nut04 = &self.mint_info.nuts.nut04;

        if nut04.disabled {
            return Err(Error::MintingDisabled);
        }

        match nut04.get_settings(unit, &PaymentMethod::Bolt11) {
            Some(settings) => {
                if settings
                    .max_amount
                    .map_or(false, |max_amount| amount > max_amount)
                {
                    return Err(Error::AmountOutofLimitRange(
                        settings.min_amount.unwrap_or_default(),
                        settings.max_amount.unwrap_or_default(),
                        amount,
                    ));
                }

                if settings
                    .min_amount
                    .map_or(false, |min_amount| amount < min_amount)
                {
                    return Err(Error::AmountOutofLimitRange(
                        settings.min_amount.unwrap_or_default(),
                        settings.max_amount.unwrap_or_default(),
                        amount,
                    ));
                }
            }
            None => {
                return Err(Error::UnitUnsupported);
            }
        }

        Ok(())
    }

    /// Create new mint bolt11 quote
    #[instrument(skip_all)]
    pub async fn get_mint_bolt11_quote(
        &self,
        mint_quote_request: MintQuoteBolt11Request,
    ) -> Result<MintQuoteBolt11Response, Error> {
        let MintQuoteBolt11Request {
            amount,
            unit,
            description,
        } = mint_quote_request;

        self.check_mint_request_acceptable(amount, &unit)?;

        let ln = self
            .ln
            .get(&LnKey::new(unit.clone(), PaymentMethod::Bolt11))
            .ok_or_else(|| {
                tracing::info!("Bolt11 mint request for unsupported unit");

                Error::UnitUnsupported
            })?;

        let quote_expiry = unix_time() + self.quote_ttl.mint_ttl;

        if description.is_some() && !ln.get_settings().invoice_description {
            tracing::error!("Backend does not support invoice description");
            return Err(Error::InvoiceDescriptionUnsupported);
        }

        let create_invoice_response = ln
            .create_invoice(
                amount,
                &unit,
                description.unwrap_or("".to_string()),
                quote_expiry,
            )
            .await
            .map_err(|err| {
                tracing::error!("Could not create invoice: {}", err);
                Error::InvalidPaymentRequest
            })?;

        let quote = MintQuote::new(
            self.mint_url.clone(),
            create_invoice_response.request.to_string(),
            unit.clone(),
            Some(amount),
            create_invoice_response.expiry.unwrap_or(0),
            create_invoice_response.request_lookup_id.clone(),
            Amount::ZERO,
            Amount::ZERO,
            true,
        );

        tracing::debug!(
            "New bolt11 mint quote {} for {} {} with request id {}",
            quote.id,
            amount,
            unit,
            create_invoice_response.request_lookup_id,
        );

        self.localstore.add_mint_quote(quote.clone()).await?;

        let quote: MintQuoteBolt11Response = quote.into();

        self.pubsub_manager
            .broadcast(NotificationPayload::MintQuoteBolt11Response(quote.clone()));

        Ok(quote)
    }

    /// Check mint quote
    #[instrument(skip(self))]
    pub async fn check_mint_quote(&self, quote_id: &str) -> Result<MintQuoteBolt11Response, Error> {
        let quote = self
            .localstore
            .get_mint_quote(quote_id)
            .await?
            .ok_or(Error::UnknownQuote)?;

        // Since the pending state is not part of the NUT it should not be part of the
        // response. In practice the wallet should not be checking the state of
        // a quote while waiting for the mint response.
        let state = match quote.state {
            MintQuoteState::Pending => MintQuoteState::Paid,
            s => s,
        };

        Ok(MintQuoteBolt11Response {
            quote: quote.id,
            request: quote.request,
            state,
            expiry: Some(quote.expiry),
        })
    }

    /// Update mint quote
    #[instrument(skip_all)]
    pub async fn update_mint_quote(&self, quote: MintQuote) -> Result<(), Error> {
        self.localstore.add_mint_quote(quote).await?;
        Ok(())
    }

    /// Get mint quotes
    #[instrument(skip_all)]
    pub async fn mint_quotes(&self) -> Result<Vec<MintQuote>, Error> {
        let quotes = self.localstore.get_mint_quotes().await?;
        Ok(quotes)
    }

    /// Get pending mint quotes
    #[instrument(skip_all)]
    pub async fn get_pending_mint_quotes(&self) -> Result<Vec<MintQuote>, Error> {
        let mint_quotes = self.localstore.get_mint_quotes().await?;

        Ok(mint_quotes
            .into_iter()
            .filter(|p| p.state == MintQuoteState::Pending)
            .collect())
    }

    /// Get pending mint quotes
    #[instrument(skip_all)]
    pub async fn get_unpaid_mint_quotes(&self) -> Result<Vec<MintQuote>, Error> {
        let mint_quotes = self.localstore.get_mint_quotes().await?;

        Ok(mint_quotes
            .into_iter()
            .filter(|p| p.state == MintQuoteState::Unpaid)
            .collect())
    }

    /// Remove mint quote
    #[instrument(skip_all)]
    pub async fn remove_mint_quote(&self, quote_id: &str) -> Result<(), Error> {
        self.localstore.remove_mint_quote(quote_id).await?;

        Ok(())
    }

    /// Flag mint quote as paid
    #[instrument(skip_all)]
    pub async fn pay_mint_quote_for_request_id(
        &self,
        wait_invoice_response: WaitInvoiceResponse,
    ) -> Result<(), Error> {
        let WaitInvoiceResponse {
            payment_lookup_id,
            payment_amount,
            unit,
        } = wait_invoice_response;
        if let Ok(Some(mint_quote)) = self
            .localstore
            .get_mint_quote_by_request_lookup_id(&payment_lookup_id)
            .await
        {
            tracing::debug!(
                "Quote {} paid by lookup id {}",
                mint_quote.id,
                payment_lookup_id
            );
<<<<<<< HEAD
            self.localstore
                .update_mint_quote_state(&mint_quote.id, MintQuoteState::Paid)
                .await?;
            let quote = self
                .localstore
                .get_mint_quote(&mint_quote.id)
                .await?
                .unwrap();

            let amount_paid = quote.amount_paid + payment_amount;

            assert!(unit == quote.unit);

            let quote = MintQuote {
                id: quote.id,
                mint_url: quote.mint_url,
                amount: quote.amount,
                unit: quote.unit,
                request: quote.request,
                state: MintQuoteState::Paid,
                expiry: quote.expiry,
                request_lookup_id: quote.request_lookup_id,
                amount_paid,
                amount_issued: quote.amount_issued,
                single_use: quote.single_use,
            };

            tracing::debug!(
                "Quote: {}, Amount paid: {}, amount issued: {}",
                quote.id,
                amount_paid,
                quote.amount_issued
            );

            self.localstore.add_mint_quote(quote).await?;
=======
            if mint_quote.state != MintQuoteState::Issued
                && mint_quote.state != MintQuoteState::Paid
            {
                let unix_time = unix_time();

                if mint_quote.expiry < unix_time {
                    tracing::warn!(
                        "Mint quote {} paid at {} expired at {}, leaving current state",
                        mint_quote.id,
                        mint_quote.expiry,
                        unix_time,
                    );
                    return Err(Error::ExpiredQuote(mint_quote.expiry, unix_time));
                }

                tracing::debug!(
                    "Marking quote {} paid by lookup id {}",
                    mint_quote.id,
                    request_lookup_id
                );

                self.localstore
                    .update_mint_quote_state(&mint_quote.id, MintQuoteState::Paid)
                    .await?;
            } else {
                tracing::debug!(
                    "{} Quote already {} continuing",
                    mint_quote.id,
                    mint_quote.state
                );
            }

            self.pubsub_manager
                .mint_quote_bolt11_status(mint_quote, MintQuoteState::Paid);
>>>>>>> 0523892b
        }
        Ok(())
    }

    /// Process mint request
    #[instrument(skip_all)]
    pub async fn process_mint_request(
        &self,
        mint_request: nut04::MintBolt11Request,
    ) -> Result<nut04::MintBolt11Response, Error> {
        let mint_quote =
            if let Some(mint_quote) = self.localstore.get_mint_quote(&mint_request.quote).await? {
                mint_quote
            } else {
                return Err(Error::UnknownQuote);
            };

        let state = self
            .localstore
            .update_mint_quote_state(&mint_request.quote, MintQuoteState::Pending)
            .await?;

        let quote = self
            .localstore
            .get_mint_quote(&mint_request.quote)
            .await?
            .unwrap();

        match state {
            MintQuoteState::Unpaid => {
                return Err(Error::UnpaidQuote);
            }
            MintQuoteState::Pending => {
                return Err(Error::PendingQuote);
            }
            MintQuoteState::Issued => {
                if quote.amount_issued >= quote.amount_paid {
                    return Err(Error::IssuedQuote);
                }
            }
            MintQuoteState::Paid => (),
        }

        let blinded_messages: Vec<PublicKey> = mint_request
            .outputs
            .iter()
            .map(|b| b.blinded_secret)
            .collect();

        if self
            .localstore
            .get_blind_signatures(&blinded_messages)
            .await?
            .iter()
            .flatten()
            .next()
            .is_some()
        {
            tracing::info!("Output has already been signed",);
            tracing::info!(
                "Mint {} did not succeed returning quote to Paid state",
                mint_request.quote
            );

            self.localstore
                .update_mint_quote_state(&mint_request.quote, MintQuoteState::Paid)
                .await
                .unwrap();

            return Err(Error::BlindedMessageAlreadySigned);
        }

        let mut blind_signatures = Vec::with_capacity(mint_request.outputs.len());

        for blinded_message in mint_request.outputs.iter() {
            let blind_signature = self.blind_sign(blinded_message).await?;
            blind_signatures.push(blind_signature);
        }

        self.localstore
            .add_blind_signatures(
                &mint_request
                    .outputs
                    .iter()
                    .map(|p| p.blinded_secret)
                    .collect::<Vec<PublicKey>>(),
                &blind_signatures,
                Some(mint_request.quote.clone()),
            )
            .await?;

        self.localstore
            .update_mint_quote_state(&mint_request.quote, MintQuoteState::Issued)
            .await?;

<<<<<<< HEAD
        let mint_quote = MintQuote {
            id: quote.id,
            mint_url: quote.mint_url,
            amount: quote.amount,
            unit: quote.unit,
            request: quote.request,
            state: MintQuoteState::Issued,
            expiry: quote.expiry,
            amount_paid: quote.amount_paid,
            amount_issued: quote.amount_issued
                + mint_request
                    .total_amount()
                    .map_err(|_| Error::AmountOverflow)?,
            request_lookup_id: quote.request_lookup_id,
            single_use: quote.single_use,
        };

        self.localstore.add_mint_quote(mint_quote).await?;
=======
        self.pubsub_manager
            .mint_quote_bolt11_status(mint_quote, MintQuoteState::Issued);
>>>>>>> 0523892b

        Ok(nut04::MintBolt11Response {
            signatures: blind_signatures,
        })
    }
}<|MERGE_RESOLUTION|>--- conflicted
+++ resolved
@@ -218,7 +218,6 @@
                 mint_quote.id,
                 payment_lookup_id
             );
-<<<<<<< HEAD
             self.localstore
                 .update_mint_quote_state(&mint_quote.id, MintQuoteState::Paid)
                 .await?;
@@ -253,43 +252,8 @@
                 quote.amount_issued
             );
 
-            self.localstore.add_mint_quote(quote).await?;
-=======
-            if mint_quote.state != MintQuoteState::Issued
-                && mint_quote.state != MintQuoteState::Paid
-            {
-                let unix_time = unix_time();
-
-                if mint_quote.expiry < unix_time {
-                    tracing::warn!(
-                        "Mint quote {} paid at {} expired at {}, leaving current state",
-                        mint_quote.id,
-                        mint_quote.expiry,
-                        unix_time,
-                    );
-                    return Err(Error::ExpiredQuote(mint_quote.expiry, unix_time));
-                }
-
-                tracing::debug!(
-                    "Marking quote {} paid by lookup id {}",
-                    mint_quote.id,
-                    request_lookup_id
-                );
-
-                self.localstore
-                    .update_mint_quote_state(&mint_quote.id, MintQuoteState::Paid)
-                    .await?;
-            } else {
-                tracing::debug!(
-                    "{} Quote already {} continuing",
-                    mint_quote.id,
-                    mint_quote.state
-                );
-            }
-
             self.pubsub_manager
                 .mint_quote_bolt11_status(mint_quote, MintQuoteState::Paid);
->>>>>>> 0523892b
         }
         Ok(())
     }
@@ -300,7 +264,7 @@
         &self,
         mint_request: nut04::MintBolt11Request,
     ) -> Result<nut04::MintBolt11Response, Error> {
-        let mint_quote =
+        let quote =
             if let Some(mint_quote) = self.localstore.get_mint_quote(&mint_request.quote).await? {
                 mint_quote
             } else {
@@ -311,12 +275,6 @@
             .localstore
             .update_mint_quote_state(&mint_request.quote, MintQuoteState::Pending)
             .await?;
-
-        let quote = self
-            .localstore
-            .get_mint_quote(&mint_request.quote)
-            .await?
-            .unwrap();
 
         match state {
             MintQuoteState::Unpaid => {
@@ -356,8 +314,7 @@
 
             self.localstore
                 .update_mint_quote_state(&mint_request.quote, MintQuoteState::Paid)
-                .await
-                .unwrap();
+                .await?;
 
             return Err(Error::BlindedMessageAlreadySigned);
         }
@@ -385,7 +342,6 @@
             .update_mint_quote_state(&mint_request.quote, MintQuoteState::Issued)
             .await?;
 
-<<<<<<< HEAD
         let mint_quote = MintQuote {
             id: quote.id,
             mint_url: quote.mint_url,
@@ -403,11 +359,10 @@
             single_use: quote.single_use,
         };
 
-        self.localstore.add_mint_quote(mint_quote).await?;
-=======
+        self.localstore.add_mint_quote(mint_quote.clone()).await?;
+
         self.pubsub_manager
             .mint_quote_bolt11_status(mint_quote, MintQuoteState::Issued);
->>>>>>> 0523892b
 
         Ok(nut04::MintBolt11Response {
             signatures: blind_signatures,
