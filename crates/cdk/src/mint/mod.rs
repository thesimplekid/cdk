--- conflicted
+++ resolved
@@ -51,14 +51,11 @@
     pub localstore: Arc<dyn MintDatabase<Err = cdk_database::Error> + Send + Sync>,
     /// Ln backends for mint
     pub ln: HashMap<LnKey, Arc<dyn MintLightning<Err = cdk_lightning::Error> + Send + Sync>>,
-<<<<<<< HEAD
     /// Ln backends for mint
     pub bolt12_backends:
         HashMap<LnKey, Arc<dyn MintBolt12Lightning<Err = cdk_lightning::Error> + Send + Sync>>,
-=======
     /// Subscription manager
     pub pubsub_manager: Arc<PubSubManager>,
->>>>>>> 0523892b
     /// Active Mint Keysets
     keysets: Arc<RwLock<HashMap<Id, MintKeySet>>>,
     secp_ctx: Secp256k1<secp256k1::All>,
