//! Wallet client

use std::fmt::Debug;

use async_trait::async_trait;
use reqwest::Client;
use serde_json::Value;
use tracing::instrument;
use url::Url;

use super::Error;
use crate::error::ErrorResponse;
use crate::mint_url::MintUrl;
<<<<<<< HEAD
use crate::nuts::nut15::Mpp;
use crate::nuts::nut19::{MintQuoteBolt12Request, MintQuoteBolt12Response};
use crate::nuts::{
    BlindedMessage, CheckStateRequest, CheckStateResponse, CurrencyUnit, Id, KeySet, KeysResponse,
    KeysetResponse, MeltBolt11Request, MeltBolt12Request, MeltQuoteBolt11Request,
    MeltQuoteBolt11Response, MeltQuoteBolt12Request, MintBolt11Request, MintBolt11Response,
    MintInfo, MintQuoteBolt11Request, MintQuoteBolt11Response, PreMintSecrets, Proof, PublicKey,
    RestoreRequest, RestoreResponse, SwapRequest, SwapResponse,
=======
use crate::nuts::{
    CheckStateRequest, CheckStateResponse, Id, KeySet, KeysResponse, KeysetResponse,
    MeltBolt11Request, MeltQuoteBolt11Request, MeltQuoteBolt11Response, MintBolt11Request,
    MintBolt11Response, MintInfo, MintQuoteBolt11Request, MintQuoteBolt11Response, RestoreRequest,
    RestoreResponse, SwapRequest, SwapResponse,
>>>>>>> 3db25640
};

/// Http Client
#[derive(Debug, Clone)]
pub struct HttpClient {
    inner: Client,
}

impl Default for HttpClient {
    fn default() -> Self {
        Self::new()
    }
}

impl HttpClient {
    /// Create new [`HttpClient`]
    pub fn new() -> Self {
        Self {
            inner: Client::new(),
        }
    }

    #[cfg(not(target_arch = "wasm32"))]
    /// Create new [`HttpClient`] with a proxy for specific TLDs.
    /// Specifying `None` for `host_matcher` will use the proxy for all
    /// requests.
    pub fn with_proxy(
        proxy: Url,
        host_matcher: Option<&str>,
        accept_invalid_certs: bool,
    ) -> Result<Self, Error> {
        let regex = host_matcher
            .map(regex::Regex::new)
            .transpose()
            .map_err(|e| Error::Custom(e.to_string()))?;
        let client = reqwest::Client::builder()
            .proxy(reqwest::Proxy::custom(move |url| {
                if let Some(matcher) = regex.as_ref() {
                    if let Some(host) = url.host_str() {
                        if matcher.is_match(host) {
                            return Some(proxy.clone());
                        }
                    }
                }
                None
            }))
            .danger_accept_invalid_certs(accept_invalid_certs) // Allow self-signed certs
            .build()?;

        Ok(Self { inner: client })
    }
}

#[cfg_attr(target_arch = "wasm32", async_trait(?Send))]
#[cfg_attr(not(target_arch = "wasm32"), async_trait)]
impl HttpClientMethods for HttpClient {
    /// Get Active Mint Keys [NUT-01]
    #[instrument(skip(self), fields(mint_url = %mint_url))]
    async fn get_mint_keys(&self, mint_url: MintUrl) -> Result<Vec<KeySet>, Error> {
        let url = mint_url.join_paths(&["v1", "keys"])?;
        let keys = self.inner.get(url).send().await?.json::<Value>().await?;

        match serde_json::from_value::<KeysResponse>(keys.clone()) {
            Ok(keys_response) => Ok(keys_response.keysets),
            Err(_) => Err(ErrorResponse::from_value(keys)?.into()),
        }
    }

    /// Get Keyset Keys [NUT-01]
    #[instrument(skip(self), fields(mint_url = %mint_url))]
    async fn get_mint_keyset(&self, mint_url: MintUrl, keyset_id: Id) -> Result<KeySet, Error> {
        let url = mint_url.join_paths(&["v1", "keys", &keyset_id.to_string()])?;
        let keys = self.inner.get(url).send().await?.json::<Value>().await?;

        match serde_json::from_value::<KeysResponse>(keys.clone()) {
            Ok(keys_response) => Ok(keys_response.keysets[0].clone()),
            Err(_) => Err(ErrorResponse::from_value(keys)?.into()),
        }
    }

    /// Get Keysets [NUT-02]
    #[instrument(skip(self), fields(mint_url = %mint_url))]
    async fn get_mint_keysets(&self, mint_url: MintUrl) -> Result<KeysetResponse, Error> {
        let url = mint_url.join_paths(&["v1", "keysets"])?;
        let res = self.inner.get(url).send().await?.json::<Value>().await?;

        match serde_json::from_value::<KeysetResponse>(res.clone()) {
            Ok(keyset_response) => Ok(keyset_response),
            Err(_) => Err(ErrorResponse::from_value(res)?.into()),
        }
    }

    /// Mint Quote [NUT-04]
    #[instrument(skip(self), fields(mint_url = %mint_url))]
    async fn post_mint_quote(
        &self,
        mint_url: MintUrl,
        request: MintQuoteBolt11Request,
    ) -> Result<MintQuoteBolt11Response, Error> {
        let url = mint_url.join_paths(&["v1", "mint", "quote", "bolt11"])?;

        let res = self
            .inner
            .post(url)
            .json(&request)
            .send()
            .await?
            .json::<Value>()
            .await?;

        match serde_json::from_value::<MintQuoteBolt11Response>(res.clone()) {
            Ok(mint_quote_response) => Ok(mint_quote_response),
            Err(err) => {
                tracing::warn!("{}", err);
                Err(ErrorResponse::from_value(res)?.into())
            }
        }
    }

    /// Mint Quote [NUT-19]
    #[instrument(skip(self), fields(mint_url = %mint_url))]
    pub async fn post_mint_bolt12_quote(
        &self,
        mint_url: MintUrl,
        request: MintQuoteBolt12Request,
    ) -> Result<MintQuoteBolt12Response, Error> {
        let url = mint_url.join_paths(&["v1", "mint", "quote", "bolt12"])?;

        let res = self.inner.post(url).json(&request).send().await?;
        println!("{:?}", res);

        let res = res.json::<Value>().await?;

        match serde_json::from_value::<MintQuoteBolt12Response>(res.clone()) {
            Ok(mint_quote_response) => Ok(mint_quote_response),
            Err(err) => {
                tracing::warn!("{}", err);
                Err(ErrorResponse::from_value(res)?.into())
            }
        }
    }

    /// Mint Quote status
    #[instrument(skip(self), fields(mint_url = %mint_url))]
    async fn get_mint_quote_status(
        &self,
        mint_url: MintUrl,
        quote_id: &str,
    ) -> Result<MintQuoteBolt11Response, Error> {
        let url = mint_url.join_paths(&["v1", "mint", "quote", "bolt11", quote_id])?;

        let res = self.inner.get(url).send().await?.json::<Value>().await?;

        match serde_json::from_value::<MintQuoteBolt11Response>(res.clone()) {
            Ok(mint_quote_response) => Ok(mint_quote_response),
            Err(err) => {
                tracing::warn!("{}", err);
                Err(ErrorResponse::from_value(res)?.into())
            }
        }
    }

    /// Mint Tokens [NUT-04]
    #[instrument(skip(self, request), fields(mint_url = %mint_url))]
    async fn post_mint(
        &self,
        mint_url: MintUrl,
        request: MintBolt11Request,
    ) -> Result<MintBolt11Response, Error> {
        let url = mint_url.join_paths(&["v1", "mint", "bolt11"])?;

        let res = self
            .inner
            .post(url)
            .json(&request)
            .send()
            .await?
            .json::<Value>()
            .await?;

        match serde_json::from_value::<MintBolt11Response>(res.clone()) {
            Ok(mint_quote_response) => Ok(mint_quote_response),
            Err(_) => Err(ErrorResponse::from_value(res)?.into()),
        }
    }

    /// Mint Quote status
    #[instrument(skip(self), fields(mint_url = %mint_url))]
    pub async fn get_mint_bolt12_quote_status(
        &self,
        mint_url: MintUrl,
        quote_id: &str,
    ) -> Result<MintQuoteBolt12Response, Error> {
        let url = mint_url.join_paths(&["v1", "mint", "quote", "bolt12", quote_id])?;

        let res = self.inner.get(url).send().await?.json::<Value>().await?;

        match serde_json::from_value::<MintQuoteBolt12Response>(res.clone()) {
            Ok(mint_quote_response) => Ok(mint_quote_response),
            Err(err) => {
                tracing::warn!("{}", err);
                Err(ErrorResponse::from_value(res)?.into())
            }
        }
    }

    /// Mint Tokens [NUT-19]
    #[instrument(skip(self, quote, premint_secrets), fields(mint_url = %mint_url))]
    pub async fn post_mint_bolt12(
        &self,
        mint_url: MintUrl,
        quote: &str,
        premint_secrets: PreMintSecrets,
    ) -> Result<MintBolt11Response, Error> {
        let url = mint_url.join_paths(&["v1", "mint", "bolt12"])?;

        let request = MintBolt11Request {
            quote: quote.to_string(),
            outputs: premint_secrets.blinded_messages(),
        };

        let res = self
            .inner
            .post(url)
            .json(&request)
            .send()
            .await?
            .json::<Value>()
            .await?;

        match serde_json::from_value::<MintBolt11Response>(res.clone()) {
            Ok(mint_quote_response) => Ok(mint_quote_response),
            Err(_) => Err(ErrorResponse::from_value(res)?.into()),
        }
    }

    /// Melt Quote [NUT-05]
    #[instrument(skip(self, request), fields(mint_url = %mint_url))]
    async fn post_melt_quote(
        &self,
        mint_url: MintUrl,
        request: MeltQuoteBolt11Request,
    ) -> Result<MeltQuoteBolt11Response, Error> {
        let url = mint_url.join_paths(&["v1", "melt", "quote", "bolt11"])?;

        let res = self
            .inner
            .post(url)
            .json(&request)
            .send()
            .await?
            .json::<Value>()
            .await?;

        match serde_json::from_value::<MeltQuoteBolt11Response>(res.clone()) {
            Ok(melt_quote_response) => Ok(melt_quote_response),
            Err(_) => Err(ErrorResponse::from_value(res)?.into()),
        }
    }

    /// Melt Bol12
    #[instrument(skip(self, request), fields(mint_url = %mint_url))]
    pub async fn post_melt_bolt12_quote(
        &self,
        mint_url: MintUrl,
        unit: CurrencyUnit,
        request: String,
        amount: Option<Amount>,
    ) -> Result<MeltQuoteBolt11Response, Error> {
        let url = mint_url.join_paths(&["v1", "melt", "quote", "bolt12"])?;

        let request = MeltQuoteBolt12Request {
            request,
            unit,
            amount,
        };

        let res = self.inner.post(url).json(&request).send().await?;

        let res = res.json::<Value>().await?;

        match serde_json::from_value::<MeltQuoteBolt11Response>(res.clone()) {
            Ok(melt_quote_response) => Ok(melt_quote_response),
            Err(_) => Err(ErrorResponse::from_value(res)?.into()),
        }
    }

    /// Melt Quote Status
    #[instrument(skip(self), fields(mint_url = %mint_url))]
    async fn get_melt_quote_status(
        &self,
        mint_url: MintUrl,
        quote_id: &str,
    ) -> Result<MeltQuoteBolt11Response, Error> {
        let url = mint_url.join_paths(&["v1", "melt", "quote", "bolt11", quote_id])?;

        let res = self.inner.get(url).send().await?.json::<Value>().await?;

        match serde_json::from_value::<MeltQuoteBolt11Response>(res.clone()) {
            Ok(melt_quote_response) => Ok(melt_quote_response),
            Err(_) => Err(ErrorResponse::from_value(res)?.into()),
        }
    }

    /// Melt [NUT-05]
    /// [Nut-08] Lightning fee return if outputs defined
    #[instrument(skip(self, request), fields(mint_url = %mint_url))]
    async fn post_melt(
        &self,
        mint_url: MintUrl,
        request: MeltBolt11Request,
    ) -> Result<MeltQuoteBolt11Response, Error> {
        let url = mint_url.join_paths(&["v1", "melt", "bolt11"])?;

        let res = self
            .inner
            .post(url)
            .json(&request)
            .send()
            .await?
            .json::<Value>()
            .await?;

        match serde_json::from_value::<MeltQuoteBolt11Response>(res.clone()) {
            Ok(melt_quote_response) => Ok(melt_quote_response),
            Err(_) => {
                if let Ok(res) = serde_json::from_value::<MeltQuoteBolt11Response>(res.clone()) {
                    return Ok(res);
                }
                Err(ErrorResponse::from_value(res)?.into())
            }
        }
    }

<<<<<<< HEAD
    /// Melt Bolt12 [NUT-05]
    /// [Nut-08] Lightning fee return if outputs defined
    #[instrument(skip(self, quote, inputs, outputs), fields(mint_url = %mint_url))]
    pub async fn post_melt_bolt12(
        &self,
        mint_url: MintUrl,
        quote: String,
        inputs: Vec<Proof>,
        outputs: Option<Vec<BlindedMessage>>,
    ) -> Result<MeltQuoteBolt11Response, Error> {
        let url = mint_url.join_paths(&["v1", "melt", "bolt12"])?;

        let request = MeltBolt12Request {
            quote,
            inputs,
            outputs,
        };

        let res = self
            .inner
            .post(url)
            .json(&request)
            .send()
            .await?
            .json::<Value>()
            .await?;

        match serde_json::from_value::<MeltQuoteBolt11Response>(res.clone()) {
            Ok(melt_quote_response) => Ok(melt_quote_response),
            Err(_) => Err(ErrorResponse::from_value(res)?.into()),
        }
    }

    /// Split Token [NUT-06]
=======
    /// Swap Token [NUT-03]
>>>>>>> 3db25640
    #[instrument(skip(self, swap_request), fields(mint_url = %mint_url))]
    async fn post_swap(
        &self,
        mint_url: MintUrl,
        swap_request: SwapRequest,
    ) -> Result<SwapResponse, Error> {
        let url = mint_url.join_paths(&["v1", "swap"])?;

        let res = self
            .inner
            .post(url)
            .json(&swap_request)
            .send()
            .await?
            .json::<Value>()
            .await?;

        match serde_json::from_value::<SwapResponse>(res.clone()) {
            Ok(melt_quote_response) => Ok(melt_quote_response),
            Err(_) => Err(ErrorResponse::from_value(res)?.into()),
        }
    }

    /// Get Mint Info [NUT-06]
    #[instrument(skip(self), fields(mint_url = %mint_url))]
    async fn get_mint_info(&self, mint_url: MintUrl) -> Result<MintInfo, Error> {
        let url = mint_url.join_paths(&["v1", "info"])?;

        let res = self.inner.get(url).send().await?.json::<Value>().await?;

        match serde_json::from_value::<MintInfo>(res.clone()) {
            Ok(melt_quote_response) => Ok(melt_quote_response),
            Err(err) => {
                tracing::error!("Could not get mint info: {}", err);
                Err(ErrorResponse::from_value(res)?.into())
            }
        }
    }

    /// Spendable check [NUT-07]
    #[instrument(skip(self, request), fields(mint_url = %mint_url))]
    async fn post_check_state(
        &self,
        mint_url: MintUrl,
        request: CheckStateRequest,
    ) -> Result<CheckStateResponse, Error> {
        let url = mint_url.join_paths(&["v1", "checkstate"])?;

        let res = self
            .inner
            .post(url)
            .json(&request)
            .send()
            .await?
            .json::<Value>()
            .await?;

        match serde_json::from_value::<CheckStateResponse>(res.clone()) {
            Ok(melt_quote_response) => Ok(melt_quote_response),
            Err(_) => Err(ErrorResponse::from_value(res)?.into()),
        }
    }

    /// Restore request [NUT-13]
    #[instrument(skip(self, request), fields(mint_url = %mint_url))]
    async fn post_restore(
        &self,
        mint_url: MintUrl,
        request: RestoreRequest,
    ) -> Result<RestoreResponse, Error> {
        let url = mint_url.join_paths(&["v1", "restore"])?;

        let res = self
            .inner
            .post(url)
            .json(&request)
            .send()
            .await?
            .json::<Value>()
            .await?;

        match serde_json::from_value::<RestoreResponse>(res.clone()) {
            Ok(melt_quote_response) => Ok(melt_quote_response),
            Err(_) => Err(ErrorResponse::from_value(res)?.into()),
        }
    }
}

/// Http Client Methods
#[cfg_attr(target_arch = "wasm32", async_trait(?Send))]
#[cfg_attr(not(target_arch = "wasm32"), async_trait)]
pub trait HttpClientMethods: Debug {
    /// Get Active Mint Keys [NUT-01]
    async fn get_mint_keys(&self, mint_url: MintUrl) -> Result<Vec<KeySet>, Error>;

    /// Get Keyset Keys [NUT-01]
    async fn get_mint_keyset(&self, mint_url: MintUrl, keyset_id: Id) -> Result<KeySet, Error>;

    /// Get Keysets [NUT-02]
    async fn get_mint_keysets(&self, mint_url: MintUrl) -> Result<KeysetResponse, Error>;

    /// Mint Quote [NUT-04]
    async fn post_mint_quote(
        &self,
        mint_url: MintUrl,
        request: MintQuoteBolt11Request,
    ) -> Result<MintQuoteBolt11Response, Error>;

    /// Mint Quote status
    async fn get_mint_quote_status(
        &self,
        mint_url: MintUrl,
        quote_id: &str,
    ) -> Result<MintQuoteBolt11Response, Error>;

    /// Mint Tokens [NUT-04]
    async fn post_mint(
        &self,
        mint_url: MintUrl,
        request: MintBolt11Request,
    ) -> Result<MintBolt11Response, Error>;

    /// Melt Quote [NUT-05]
    async fn post_melt_quote(
        &self,
        mint_url: MintUrl,
        request: MeltQuoteBolt11Request,
    ) -> Result<MeltQuoteBolt11Response, Error>;

    /// Melt Quote Status
    async fn get_melt_quote_status(
        &self,
        mint_url: MintUrl,
        quote_id: &str,
    ) -> Result<MeltQuoteBolt11Response, Error>;

    /// Melt [NUT-05]
    /// [Nut-08] Lightning fee return if outputs defined
    async fn post_melt(
        &self,
        mint_url: MintUrl,
        request: MeltBolt11Request,
    ) -> Result<MeltQuoteBolt11Response, Error>;

    /// Split Token [NUT-06]
    async fn post_swap(
        &self,
        mint_url: MintUrl,
        request: SwapRequest,
    ) -> Result<SwapResponse, Error>;

    /// Get Mint Info [NUT-06]
    async fn get_mint_info(&self, mint_url: MintUrl) -> Result<MintInfo, Error>;

    /// Spendable check [NUT-07]
    async fn post_check_state(
        &self,
        mint_url: MintUrl,
        request: CheckStateRequest,
    ) -> Result<CheckStateResponse, Error>;

    /// Restore request [NUT-13]
    async fn post_restore(
        &self,
        mint_url: MintUrl,
        request: RestoreRequest,
    ) -> Result<RestoreResponse, Error>;
}<|MERGE_RESOLUTION|>--- conflicted
+++ resolved
@@ -11,23 +11,15 @@
 use super::Error;
 use crate::error::ErrorResponse;
 use crate::mint_url::MintUrl;
-<<<<<<< HEAD
-use crate::nuts::nut15::Mpp;
 use crate::nuts::nut19::{MintQuoteBolt12Request, MintQuoteBolt12Response};
 use crate::nuts::{
     BlindedMessage, CheckStateRequest, CheckStateResponse, CurrencyUnit, Id, KeySet, KeysResponse,
     KeysetResponse, MeltBolt11Request, MeltBolt12Request, MeltQuoteBolt11Request,
     MeltQuoteBolt11Response, MeltQuoteBolt12Request, MintBolt11Request, MintBolt11Response,
-    MintInfo, MintQuoteBolt11Request, MintQuoteBolt11Response, PreMintSecrets, Proof, PublicKey,
+    MintInfo, MintQuoteBolt11Request, MintQuoteBolt11Response, PreMintSecrets, Proof,
     RestoreRequest, RestoreResponse, SwapRequest, SwapResponse,
-=======
-use crate::nuts::{
-    CheckStateRequest, CheckStateResponse, Id, KeySet, KeysResponse, KeysetResponse,
-    MeltBolt11Request, MeltQuoteBolt11Request, MeltQuoteBolt11Response, MintBolt11Request,
-    MintBolt11Response, MintInfo, MintQuoteBolt11Request, MintQuoteBolt11Response, RestoreRequest,
-    RestoreResponse, SwapRequest, SwapResponse,
->>>>>>> 3db25640
 };
+use crate::Amount;
 
 /// Http Client
 #[derive(Debug, Clone)]
@@ -148,7 +140,7 @@
 
     /// Mint Quote [NUT-19]
     #[instrument(skip(self), fields(mint_url = %mint_url))]
-    pub async fn post_mint_bolt12_quote(
+    async fn post_mint_bolt12_quote(
         &self,
         mint_url: MintUrl,
         request: MintQuoteBolt12Request,
@@ -215,7 +207,7 @@
 
     /// Mint Quote status
     #[instrument(skip(self), fields(mint_url = %mint_url))]
-    pub async fn get_mint_bolt12_quote_status(
+    async fn get_mint_bolt12_quote_status(
         &self,
         mint_url: MintUrl,
         quote_id: &str,
@@ -235,7 +227,7 @@
 
     /// Mint Tokens [NUT-19]
     #[instrument(skip(self, quote, premint_secrets), fields(mint_url = %mint_url))]
-    pub async fn post_mint_bolt12(
+    async fn post_mint_bolt12(
         &self,
         mint_url: MintUrl,
         quote: &str,
@@ -289,7 +281,7 @@
 
     /// Melt Bol12
     #[instrument(skip(self, request), fields(mint_url = %mint_url))]
-    pub async fn post_melt_bolt12_quote(
+    async fn post_melt_bolt12_quote(
         &self,
         mint_url: MintUrl,
         unit: CurrencyUnit,
@@ -361,11 +353,10 @@
         }
     }
 
-<<<<<<< HEAD
     /// Melt Bolt12 [NUT-05]
     /// [Nut-08] Lightning fee return if outputs defined
     #[instrument(skip(self, quote, inputs, outputs), fields(mint_url = %mint_url))]
-    pub async fn post_melt_bolt12(
+    async fn post_melt_bolt12(
         &self,
         mint_url: MintUrl,
         quote: String,
@@ -395,10 +386,7 @@
         }
     }
 
-    /// Split Token [NUT-06]
-=======
     /// Swap Token [NUT-03]
->>>>>>> 3db25640
     #[instrument(skip(self, swap_request), fields(mint_url = %mint_url))]
     async fn post_swap(
         &self,
@@ -566,4 +554,45 @@
         mint_url: MintUrl,
         request: RestoreRequest,
     ) -> Result<RestoreResponse, Error>;
+
+    /// Mint Quote [NUT-19]
+    async fn post_mint_bolt12_quote(
+        &self,
+        mint_url: MintUrl,
+        request: MintQuoteBolt12Request,
+    ) -> Result<MintQuoteBolt12Response, Error>;
+
+    /// Mint Quote status
+    async fn get_mint_bolt12_quote_status(
+        &self,
+        mint_url: MintUrl,
+        quote_id: &str,
+    ) -> Result<MintQuoteBolt12Response, Error>;
+
+    /// Mint Tokens [NUT-19]
+    async fn post_mint_bolt12(
+        &self,
+        mint_url: MintUrl,
+        quote: &str,
+        premint_secrets: PreMintSecrets,
+    ) -> Result<MintBolt11Response, Error>;
+
+    /// Melt Bol12
+    async fn post_melt_bolt12_quote(
+        &self,
+        mint_url: MintUrl,
+        unit: CurrencyUnit,
+        request: String,
+        amount: Option<Amount>,
+    ) -> Result<MeltQuoteBolt11Response, Error>;
+
+    /// Melt Bolt12 [NUT-05]
+    /// [Nut-08] Lightning fee return if outputs defined
+    async fn post_melt_bolt12(
+        &self,
+        mint_url: MintUrl,
+        quote: String,
+        inputs: Vec<Proof>,
+        outputs: Option<Vec<BlindedMessage>>,
+    ) -> Result<MeltQuoteBolt11Response, Error>;
 }