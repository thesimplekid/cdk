--- conflicted
+++ resolved
@@ -3,11 +3,7 @@
 use serde::{Deserialize, Serialize};
 
 use crate::mint_url::MintUrl;
-<<<<<<< HEAD
-use crate::nuts::{CurrencyUnit, MeltQuoteState, MintQuoteState, PaymentMethod};
-=======
-use crate::nuts::{CurrencyUnit, MeltQuoteState, MintQuoteState, PublicKey};
->>>>>>> 311aa237
+use crate::nuts::{CurrencyUnit, MeltQuoteState, MintQuoteState, PaymentMethod, PublicKey};
 use crate::Amount;
 
 /// Mint Quote Info
@@ -30,15 +26,12 @@
     pub state: MintQuoteState,
     /// Expiration time of quote
     pub expiry: u64,
-<<<<<<< HEAD
     /// Amount minted
     pub amount_minted: Amount,
     /// Amount paid to the mint for the quote
     pub amount_paid: Amount,
-=======
     /// Publickey [NUT-19]
     pub pubkey: Option<PublicKey>,
->>>>>>> 311aa237
 }
 
 /// Melt Quote Info
