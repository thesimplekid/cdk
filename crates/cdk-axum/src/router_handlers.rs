--- conflicted
+++ resolved
@@ -213,12 +213,8 @@
         (status = 500, description = "Server error", body = ErrorResponse, content_type = "application/json")
     )
 ))]
-<<<<<<< HEAD
-pub async fn get_melt_bolt11_quote(
-=======
 /// Request a quote for melting tokens
 pub async fn post_melt_bolt11_quote(
->>>>>>> 0164a880
     State(state): State<MintState>,
     Json(payload): Json<MeltQuoteBolt11Request>,
 ) -> Result<Json<MeltQuoteBolt11Response>, Response> {
