--- conflicted
+++ resolved
@@ -173,16 +173,13 @@
             state: quote.state,
             expiry: quote.expiry,
             request_lookup_id: Bolt11Invoice::from_str(&quote.request).unwrap().to_string(),
-<<<<<<< HEAD
             // TODO: Create real migrations
             amount_paid: Amount::ZERO,
             amount_issued: Amount::ZERO,
             single_use: true,
             payment_method: PaymentMethod::Bolt11,
             payment_ids: vec![],
-=======
             pubkey: None,
->>>>>>> 311aa237
         }
     }
 }
