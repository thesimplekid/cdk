--- conflicted
+++ resolved
@@ -1,15 +1,11 @@
-<<<<<<< HEAD
 use crate::config::{self, DatabaseEngine, Settings};
-#[cfg(feature = "cln")]
-use crate::expand_path;
-=======
 #[cfg(feature = "fakewallet")]
 use std::collections::HashMap;
 #[cfg(feature = "fakewallet")]
 use std::collections::HashSet;
 use std::path::Path;
-
->>>>>>> a3d24c44
+use crate::expand_path;
+
 #[cfg(feature = "cln")]
 use anyhow::anyhow;
 use async_trait::async_trait;
@@ -28,14 +24,11 @@
     feature = "fakewallet"
 ))]
 use cdk::types::FeeReserve;
-use cdk_postgres::{LdkPgDatabase, MintPgDatabase};
+
 use ldk_node::lightning::util::persist::KVStore;
-#[cfg(feature = "fakewallet")]
-use std::collections::HashMap;
-#[cfg(feature = "fakewallet")]
-use std::collections::HashSet;
-use std::path::Path;
 use std::sync::Arc;
+#[cfg(feature = "postgres")]
+use cdk_postgres::LdkPgDatabase;
 
 #[async_trait]
 pub trait LnBackendSetup {
@@ -299,20 +292,18 @@
         // We need to get the actual socket address struct from ldk_node
         // For now, let's construct it manually based on the cdk-ldk-node implementation
         let listen_address = vec![socket_addr.into()];
-<<<<<<< HEAD
         let localstore = if _settings.database.engine == DatabaseEngine::Postgres {
+
             Some(
                 Arc::new(
                     LdkPgDatabase::new(_settings.clone().database.postgres.unwrap().url.as_str())
                         .await?,
                 )
-                .clone() as Arc<dyn KVStore + Send + Sync>,
+                    .clone() as Arc<dyn KVStore + Send + Sync>,
             )
         } else {
             None
         };
-=======
->>>>>>> a3d24c44
 
         let mut ldk_node = cdk_ldk_node::CdkLdkNode::new(
             network,
@@ -322,10 +313,7 @@
             fee_reserve,
             listen_address,
             runtime,
-<<<<<<< HEAD
-            localstore,
-=======
->>>>>>> a3d24c44
+            localstore
         )?;
 
         // Configure webserver address if specified
